--- conflicted
+++ resolved
@@ -10,11 +10,7 @@
     "install",
     "package.json"
   ],
-<<<<<<< HEAD
-  "version": "1.1.2",
-=======
   "version": "1.1.4",
->>>>>>> 5ca5ec33
   "preferGlobal": true,
   "config": {
     "publishtest": false
