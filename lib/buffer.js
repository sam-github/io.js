--- conflicted
+++ resolved
@@ -505,11 +505,7 @@
   return (this[offset] * 0x1000000) +
       ((this[offset + 1] << 16) |
       (this[offset + 2] << 8) |
-<<<<<<< HEAD
-      (this[offset + 3]) >>> 0);
-=======
       this[offset + 3]);
->>>>>>> 38f6fcd8
 };
 
 
@@ -556,21 +552,6 @@
   offset = offset >>> 0;
   if (!noAssert)
     checkOffset(offset, 4, this.length);
-<<<<<<< HEAD
-=======
-
-  return (this[offset] << 24) |
-      (this[offset + 1] << 16) |
-      (this[offset + 2] << 8) |
-      (this[offset + 3]);
-};
-
-Buffer.prototype.readFloatLE = function(offset, noAssert) {
-  if (!noAssert)
-    checkOffset(offset, 4, this.length);
-  return this.parent.readFloatLE(this.offset + offset, !!noAssert);
-};
->>>>>>> 38f6fcd8
 
   return (this[offset] << 24) |
       (this[offset + 1] << 16) |
@@ -606,10 +587,7 @@
     checkInt(this, value, offset, 2, 0xffff, 0);
   this[offset] = value;
   this[offset + 1] = (value >>> 8);
-<<<<<<< HEAD
   return offset + 2;
-=======
->>>>>>> 38f6fcd8
 };
 
 
@@ -620,10 +598,7 @@
     checkInt(this, value, offset, 2, 0xffff, 0);
   this[offset] = (value >>> 8);
   this[offset + 1] = value;
-<<<<<<< HEAD
   return offset + 2;
-=======
->>>>>>> 38f6fcd8
 };
 
 
@@ -636,10 +611,7 @@
   this[offset + 2] = (value >>> 16);
   this[offset + 1] = (value >>> 8);
   this[offset] = value;
-<<<<<<< HEAD
   return offset + 4;
-=======
->>>>>>> 38f6fcd8
 };
 
 
@@ -652,10 +624,7 @@
   this[offset + 1] = (value >>> 16);
   this[offset + 2] = (value >>> 8);
   this[offset + 3] = value;
-<<<<<<< HEAD
   return offset + 4;
-=======
->>>>>>> 38f6fcd8
 };
 
 
@@ -676,10 +645,7 @@
     checkInt(this, value, offset, 2, 0x7fff, -0x8000);
   this[offset] = value;
   this[offset + 1] = (value >>> 8);
-<<<<<<< HEAD
   return offset + 2;
-=======
->>>>>>> 38f6fcd8
 };
 
 
@@ -690,10 +656,7 @@
     checkInt(this, value, offset, 2, 0x7fff, -0x8000);
   this[offset] = (value >>> 8);
   this[offset + 1] = value;
-<<<<<<< HEAD
   return offset + 2;
-=======
->>>>>>> 38f6fcd8
 };
 
 
@@ -706,10 +669,7 @@
   this[offset + 1] = (value >>> 8);
   this[offset + 2] = (value >>> 16);
   this[offset + 3] = (value >>> 24);
-<<<<<<< HEAD
   return offset + 4;
-=======
->>>>>>> 38f6fcd8
 };
 
 
@@ -722,36 +682,5 @@
   this[offset + 1] = (value >>> 16);
   this[offset + 2] = (value >>> 8);
   this[offset + 3] = value;
-<<<<<<< HEAD
   return offset + 4;
-=======
-};
-
-
-Buffer.prototype.writeFloatLE = function(value, offset, noAssert) {
-  if (!noAssert)
-    checkOffset(offset, 4, this.length);
-  this.parent.writeFloatLE(value, this.offset + offset, !!noAssert);
-};
-
-
-Buffer.prototype.writeFloatBE = function(value, offset, noAssert) {
-  if (!noAssert)
-    checkOffset(offset, 4, this.length);
-  this.parent.writeFloatBE(value, this.offset + offset, !!noAssert);
-};
-
-
-Buffer.prototype.writeDoubleLE = function(value, offset, noAssert) {
-  if (!noAssert)
-    checkOffset(offset, 8, this.length);
-  this.parent.writeDoubleLE(value, this.offset + offset, !!noAssert);
-};
-
-
-Buffer.prototype.writeDoubleBE = function(value, offset, noAssert) {
-  if (!noAssert)
-    checkOffset(offset, 8, this.length);
-  this.parent.writeDoubleBE(value, this.offset + offset, !!noAssert);
->>>>>>> 38f6fcd8
 };